<?php

/**
 * A Mustache implementation in PHP.
 *
 * {@link http://defunkt.github.com/mustache}
 *
 * Mustache is a framework-agnostic logic-less templating language. It enforces separation of view
 * logic from template files. In fact, it is not even possible to embed logic in the template.
 *
 * This is very, very rad.
 *
 * @author Justin Hileman {@link http://justinhileman.com}
 */
class Mustache {

	public $otag = '{{';
	public $ctag = '}}';

	// Should this Mustache throw exceptions when it finds unexpected tags?
	protected $throwSectionExceptions  = true;
	protected $throwPartialExceptions  = false;
	protected $throwVariableExceptions = false;

	// Override charset passed to htmlentities() and htmlspecialchars(). Defaults to UTF-8.
	protected $charset = 'UTF-8';

	const PRAGMA_DOT_NOTATION = 'DOT-NOTATION';

	protected $tagRegEx;

	protected $template = '';
	protected $context  = array();
	protected $partials = array();
	protected $pragmas  = array();

	protected $pragmasImplemented = array(
		self::PRAGMA_DOT_NOTATION
	);

	/**
	 * Mustache class constructor.
	 *
	 * This method accepts a $template string and a $view object. Optionally, pass an associative
	 * array of partials as well.
	 *
	 * @access public
	 * @param string $template (default: null)
	 * @param mixed $view (default: null)
	 * @param array $partials (default: null)
	 * @return void
	 */
	public function __construct($template = null, $view = null, $partials = null) {
		if ($template !== null) $this->template = $template;
		if ($partials !== null) $this->partials = $partials;
		if ($view !== null)     $this->context = array($view);
	}

	/**
	 * Render the given template and view object.
	 *
	 * Defaults to the template and view passed to the class constructor unless a new one is provided.
	 * Optionally, pass an associative array of partials as well.
	 *
	 * @access public
	 * @param string $template (default: null)
	 * @param mixed $view (default: null)
	 * @param array $partials (default: null)
	 * @return string Rendered Mustache template.
	 */
	public function render($template = null, $view = null, $partials = null) {
		if ($template === null) $template = $this->template;
		if ($partials !== null) $this->partials = $partials;

		if ($view) {
			$this->context = array($view);
		} else if (empty($this->context)) {
			$this->context = array($this);
		}

		return $this->_render($template, $this->context);
	}

	/**
	 * Wrap the render() function for string conversion.
	 *
	 * @access public
	 * @return string
	 */
	public function __toString() {
		// PHP doesn't like exceptions in __toString.
		// catch any exceptions and convert them to strings.
		try {
			$result = $this->render();
			return $result;
		} catch (Exception $e) {
			return "Error rendering mustache: " . $e->getMessage();
		}
	}


	/**
	 * Internal render function, used for recursive calls.
	 *
	 * @access protected
	 * @param string $template
	 * @param array &$context
	 * @return string Rendered Mustache template.
	 */
	protected function _render($template, &$context) {
		$template = $this->renderPragmas($template, $context);
		$template = $this->renderSection($template, $context);
		return $this->renderTags($template, $context);
	}

	/**
	 * Render boolean, enumerable and inverted sections.
	 *
	 * @access protected
	 * @param string $template
	 * @param array $context
	 * @return string
	 */
	protected function renderSection($template, &$context) {
		$otag  = $this->prepareRegEx($this->otag);
		$ctag  = $this->prepareRegEx($this->ctag);
		$regex = '/' . $otag . '(\\^|\\#)(.+?)' . $ctag . '\\s*([\\s\\S]+?)' . $otag . '\\/\\2' . $ctag . '\\s*/m';

		$matches = array();
		while (preg_match($regex, $template, $matches, PREG_OFFSET_CAPTURE)) {
			$section  = $matches[0][0];
			$offset   = $matches[0][1];
			$type     = $matches[1][0];
			$tag_name = trim($matches[2][0]);
			$content  = $matches[3][0];

			$replace = '';
			$val = $this->getVariable($tag_name, $context);
			switch($type) {
				// inverted section
				case '^':
					if (empty($val)) {
						$replace .= $content;
					}
					break;

				// regular section
				case '#':
					if ($this->varIsIterable($val)) {
						foreach ($val as $local_context) {
							$replace .= $this->_render($content, $this->getContext($context, $local_context));
						}
					} else if ($val) {
						if (is_array($val) || is_object($val)) {
							$replace .= $this->_render($content, $this->getContext($context, $val));
						} else {
							$replace .= $content;
						}
					}
					break;
			}

			$template = substr_replace($template, $replace, $offset, strlen($section));
		}

		return $template;
	}

	/**
	 * Initialize pragmas and remove all pragma tags.
	 *
	 * @access protected
	 * @param string $template
	 * @param array &$context
	 * @return string
	 */
	protected function renderPragmas($template, &$context) {
		// no pragmas
		if (strpos($template, $this->otag . '%') === false) {
			return $template;
		}

		$otag = $this->prepareRegEx($this->otag);
		$ctag = $this->prepareRegEx($this->ctag);
		$regex = '/' . $otag . '%([\\w_-]+)((?: [\\w]+=[\\w]+)*)' . $ctag . '\\n?/';
		return preg_replace_callback($regex, array($this, 'renderPragma'), $template);
	}

	/**
	 * A preg_replace helper to remove {{%PRAGMA}} tags and enable requested pragma.
	 *
	 * @access protected
	 * @param mixed $matches
	 * @return void
	 * @throws MustacheException unknown pragma
	 */
	protected function renderPragma($matches) {
		$pragma         = $matches[0];
		$pragma_name    = $matches[1];
		$options_string = $matches[2];

		if (!in_array($pragma_name, $this->pragmasImplemented)) {
			throw new MustacheException('Unknown pragma: ' . $pragma_name, MustacheException::UNKNOWN_PRAGMA);
		}

		$options = array();
		foreach (explode(' ', trim($options_string)) as $o) {
			if ($p = trim($o)) {
				$p = explode('=', trim($p));
				$options[$p[0]] = $p[1];
			}
		}

		if (empty($options)) {
			$this->pragmas[$pragma_name] = true;
		} else {
			$this->pragmas[$pragma_name] = $options;
		}

		return '';
	}

	protected function hasPragma($pragma_name) {
		if (array_key_exists($pragma_name, $this->pragmas) && $this->pragmas[$pragma_name]) {
			return true;
		}
	}

	protected function getPragmaOptions($pragma_name) {
		if (!$this->hasPragma()) {
			throw new MustacheException('Unknown pragma: ' . $pragma_name, MustacheException::UNKNOWN_PRAGMA);
		}

		return $this->pragmas[$pragma_name];
	}

	/**
	 * Loop through and render individual Mustache tags.
	 *
	 * @access protected
	 * @param string $template
	 * @param array $context
	 * @return void
	 */
	protected function renderTags($template, &$context) {
		if (strpos($template, $this->otag) === false) {
			return $template;
		}

<<<<<<< HEAD
		$otag  = $this->prepareRegEx($this->otag);
		$ctag  = $this->prepareRegEx($this->ctag);
		$this->tagRegEx = '/' . $otag . "([#\^\/=!>\\{&])?(.+?)\\1?" . $ctag . "+/";
=======
		$otag = $this->prepareRegEx($this->otag);
		$ctag = $this->prepareRegEx($this->ctag);
		$this->tagRegEx = '/' . $otag . "(#|\/|=|!|>|\\{|&)?([^\/#]+?)\\1?" . $ctag . "+/";
>>>>>>> 9f8ff0d8
		$html = '';
		$matches = array();
		while (preg_match($this->tagRegEx, $template, $matches, PREG_OFFSET_CAPTURE)) {
			$tag      = $matches[0][0];
			$offset   = $matches[0][1];
			$modifier = $matches[1][0];
			$tag_name = trim($matches[2][0]);

			$html .= substr($template, 0, $offset);
			$html .= $this->renderTag($modifier, $tag_name, $context);
			$template = substr($template, $offset + strlen($tag));
		}

		return $html . $template;
	}

	/**
	 * Render the named tag, given the specified modifier.
	 *
	 * Accepted modifiers are `=` (change delimiter), `!` (comment), `>` (partial)
	 * `{` or `&` (don't escape output), or none (render escaped output).
	 *
	 * @access protected
	 * @param string $modifier
	 * @param string $tag_name
	 * @param array $context
	 * @throws MustacheException Unmatched section tag encountered.
	 * @return string
	 */
	protected function renderTag($modifier, $tag_name, &$context) {
		switch ($modifier) {
			case '#':
			case '^':
				if ($this->throwSectionExceptions) {
					throw new MustacheException('Unclosed section: ' . $tag_name, MustacheException::UNCLOSED_SECTION);
				} else {
					return '';
				}
				break;
			case '/':
				if ($this->throwSectionExceptions) {
					throw new MustacheException('Unexpected close section: ' . $tag_name, MustacheException::UNEXPECTED_CLOSE_SECTION);
				} else {
					return '';
				}
				break;
			case '=':
				return $this->changeDelimiter($tag_name, $context);
				break;
			case '!':
				return $this->renderComment($tag_name, $context);
				break;
			case '>':
				return $this->renderPartial($tag_name, $context);
				break;
			case '{':
			case '&':
				return $this->renderUnescaped($tag_name, $context);
				break;
			case '':
			default:
				return $this->renderEscaped($tag_name, $context);
				break;
		}
	}

	/**
	 * Escape and return the requested tag.
	 *
	 * @access protected
	 * @param string $tag_name
	 * @param array $context
	 * @return string
	 */
	protected function renderEscaped($tag_name, &$context) {
		return htmlentities($this->getVariable($tag_name, $context), null, $this->charset);
	}

	/**
	 * Render a comment (i.e. return an empty string).
	 *
	 * @access protected
	 * @param string $tag_name
	 * @param array $context
	 * @return string
	 */
	protected function renderComment($tag_name, &$context) {
		return '';
	}

	/**
	 * Return the requested tag unescaped.
	 *
	 * @access protected
	 * @param string $tag_name
	 * @param array $context
	 * @return string
	 */
	protected function renderUnescaped($tag_name, &$context) {
		return $this->getVariable($tag_name, $context);
	}

	/**
	 * Render the requested partial.
	 *
	 * @access protected
	 * @param string $tag_name
	 * @param array $context
	 * @return string
	 */
	protected function renderPartial($tag_name, &$context) {
		$view = new self($this->getPartial($tag_name), $context, $this->partials);
		$view->otag = $this->otag;
		$view->ctag = $this->ctag;
		return $view->render();
	}

	/**
	 * Change the Mustache tag delimiter. This method also replaces this object's current
	 * tag RegEx with one using the new delimiters.
	 *
	 * @access protected
	 * @param string $tag_name
	 * @param array $context
	 * @return string
	 */
	protected function changeDelimiter($tag_name, &$context) {
		$tags = explode(' ', $tag_name);
		$this->otag = $tags[0];
		$this->ctag = $tags[1];

		$otag  = $this->prepareRegEx($this->otag);
		$ctag  = $this->prepareRegEx($this->ctag);
		$this->tagRegEx = '/' . $otag . "([#\^\/=!>\\{&])?(.+?)\\1?" . $ctag . "+/";
		return '';
	}


	/**
	 * Prepare a new context reference array.
	 *
	 * This is used to create context arrays for iterable blocks.
	 *
	 * @access protected
	 * @param array $context
	 * @param mixed $local_context
	 * @return void
	 */
	protected function getContext(&$context, &$local_context) {
		$ret = array();
		$ret[] =& $local_context;
		foreach ($context as $view) {
			$ret[] =& $view;
		}
		return $ret;
	}

	/**
	 * Get a variable from the context array.
	 *
	 * If the view is an array, returns the value with array key $tag_name.
	 * If the view is an object, this will check for a public member variable
	 * named $tag_name. If none is available, this method will execute and return
	 * any class method named $tag_name. Failing all of the above, this method will
	 * return an empty string.
	 *
	 * @access protected
	 * @param string $tag_name
	 * @param array $context
	 * @throws MustacheException Unknown variable name.
	 * @return string
	 */
	protected function getVariable($tag_name, &$context) {
		if ($this->hasPragma(self::PRAGMA_DOT_NOTATION)) {
			$chunks = explode('.', $tag_name);
			$first = array_shift($chunks);

			$ret = $this->_getVariable($first, $context);
			while ($next = array_shift($chunks)) {
				// Slice off a chunk of context for dot notation traversal.
				$c = array($ret);
				$ret = $this->_getVariable($next, $c);
			}
			return $ret;
		} else {
			return $this->_getVariable($tag_name, $context);
		}
	}

	/**
	 * Get a variable from the context array. Internal helper used by getVariable() to abstract
	 * variable traversal for dot notation.
	 *
	 * @access protected
	 * @param string $tag_name
	 * @param array &$context
	 * @throws MustacheException Unknown variable name.
	 * @return string
	 */
	protected function _getVariable($tag_name, &$context) {
		foreach ($context as $view) {
			if (is_object($view)) {
				if (isset($view->$tag_name)) {
					return $view->$tag_name;
				} else if (method_exists($view, $tag_name)) {
					return $view->$tag_name();
				}
			} else if (isset($view[$tag_name])) {
				return $view[$tag_name];
			}
		}

		if ($this->throwVariableExceptions) {
			throw new MustacheException("Unknown variable: " . $tag_name, MustacheException::UNKNOWN_VARIABLE);
		} else {
			return '';
		}
	}

	/**
	 * Retrieve the partial corresponding to the requested tag name.
	 *
	 * Silently fails (i.e. returns '') when the requested partial is not found.
	 *
	 * @access protected
	 * @param string $tag_name
	 * @throws MustacheException Unknown partial name.
	 * @return string
	 */
	protected function getPartial($tag_name) {
		if (is_array($this->partials) && isset($this->partials[$tag_name])) {
			return $this->partials[$tag_name];
		}

		if ($this->throwPartialExceptions) {
			throw new MustacheException('Unknown partial: ' . $tag_name, MustacheException::UNKNOWN_PARTIAL);
		} else {
			return '';
		}
	}

	/**
	 * Check whether the given $var should be iterated (i.e. in a section context).
	 *
	 * @access protected
	 * @param mixed $var
	 * @return bool
	 */
	protected function varIsIterable($var) {
		return is_object($var) || (is_array($var) && !array_diff_key($var, array_keys(array_keys($var))));
	}

	/**
	 * Prepare a string to be used in a regular expression.
	 *
	 * @access protected
	 * @param string $str
	 * @return string
	 */
	protected function prepareRegEx($str) {
		$replace = array(
			'\\' => '\\\\', '^' => '\^', '.' => '\.', '$' => '\$', '|' => '\|', '(' => '\(',
			')' => '\)', '[' => '\[', ']' => '\]', '*' => '\*', '+' => '\+', '?' => '\?',
			'{' => '\{', '}' => '\}', ',' => '\,'
		);
		return strtr($str, $replace);
	}
}


/**
 * MustacheException class.
 *
 * @extends Exception
 */
class MustacheException extends Exception {

	// An UNKNOWN_VARIABLE exception is thrown when a {{variable}} is not found
	// in the current context.
	const UNKNOWN_VARIABLE         = 0;

	// An UNCLOSED_SECTION exception is thrown when a {{#section}} is not closed.
	const UNCLOSED_SECTION         = 1;

	// An UNEXPECTED_CLOSE_SECTION exception is thrown when {{/section}} appears
	// without a corresponding {{#section}}.
	const UNEXPECTED_CLOSE_SECTION = 2;

	// An UNKNOWN_PARTIAL exception is thrown whenever a {{>partial}} tag appears
	// with no associated partial.
	const UNKNOWN_PARTIAL          = 3;

	// An UNKNOWN_PRAGMA exception is thrown whenever a {{%PRAGMA}} tag appears
	// which can't be handled by this Mustache instance.
	const UNKNOWN_PRAGMA           = 4;

}<|MERGE_RESOLUTION|>--- conflicted
+++ resolved
@@ -247,15 +247,11 @@
 			return $template;
 		}
 
-<<<<<<< HEAD
-		$otag  = $this->prepareRegEx($this->otag);
-		$ctag  = $this->prepareRegEx($this->ctag);
-		$this->tagRegEx = '/' . $otag . "([#\^\/=!>\\{&])?(.+?)\\1?" . $ctag . "+/";
-=======
 		$otag = $this->prepareRegEx($this->otag);
 		$ctag = $this->prepareRegEx($this->ctag);
-		$this->tagRegEx = '/' . $otag . "(#|\/|=|!|>|\\{|&)?([^\/#]+?)\\1?" . $ctag . "+/";
->>>>>>> 9f8ff0d8
+
+		$this->tagRegEx = '/' . $otag . "([#\^\/=!>\\{&])?(.+?)\\1?" . $ctag . "+/";
+
 		$html = '';
 		$matches = array();
 		while (preg_match($this->tagRegEx, $template, $matches, PREG_OFFSET_CAPTURE)) {
