--- conflicted
+++ resolved
@@ -171,21 +171,14 @@
 	 * @return string
 	 */
 	protected function _renderSection($template) {
-<<<<<<< HEAD
-		$otag  = $this->_prepareRegEx($this->_otag);
-		$ctag  = $this->_prepareRegEx($this->_ctag);
-
+		$otag  = preg_quote($this->_otag, '/');
+		$ctag  = preg_quote($this->_ctag, '/');
 
 		$regex = '/' . $otag . '(\\^|\\#)\\s*(.+?)\\s*' . $ctag . '\\s*([\\s\\S]+?)';
 		if ($this->_hasPragma(self::PRAGMA_ELSE)) {
 			$regex .= '(?:\\s*' . $otag . '\:\\s*\\2\\s*' . $ctag . '\\s*([\\s\\S]+?)\\s*)?';
 		}
 		$regex .= $otag . '\\/\\s*\\2\\s*' . $ctag . '\\s*/m';
-=======
-		$otag  = preg_quote($this->_otag, '/');
-		$ctag  = preg_quote($this->_ctag, '/');
-		$regex = '/' . $otag . '(\\^|\\#)\\s*(.+?)\\s*' . $ctag . '\\s*([\\s\\S]+?)' . $otag . '\\/\\s*\\2\\s*' . $ctag . '\\s*/m';
->>>>>>> b300b317
 
 		$matches = array();
 		while (preg_match($regex, $template, $matches, PREG_OFFSET_CAPTURE)) {
