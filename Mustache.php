<?php

/**
 * A Mustache implementation in PHP.
 *
 * {@link http://defunkt.github.com/mustache}
 *
 * Mustache is a framework-agnostic logic-less templating language. It enforces separation of view
 * logic from template files. In fact, it is not even possible to embed logic in the template.
 *
 * This is very, very rad.
 *
 * @author Justin Hileman {@link http://justinhileman.com}
 */
class Mustache {

	public $_otag = '{{';
	public $_ctag = '}}';

	/**
	 * Should this Mustache throw exceptions when it finds unexpected tags?
	 *
	 * @see self::_throwsException()
	 */
	protected $_throwsExceptions = array(
		MustacheException::UNKNOWN_VARIABLE         => false,
		MustacheException::UNCLOSED_SECTION         => true,
		MustacheException::UNEXPECTED_CLOSE_SECTION => true,
		MustacheException::UNKNOWN_PARTIAL          => false,
		MustacheException::UNKNOWN_PRAGMA           => true,
	);

	// Override charset passed to htmlentities() and htmlspecialchars(). Defaults to UTF-8.
	protected $_charset = 'UTF-8';

	/**
	 * Pragmas are macro-like directives that, when invoked, change the behavior or
	 * syntax of Mustache.
	 *
	 * They should be considered extremely experimental. Most likely their implementation
	 * will change in the future.
	 */

	/**
	 * The {{%DOT-NOTATION}} pragma allows context traversal via dots. Given the following context:
	 *
	 *     $context = array('foo' => array('bar' => array('baz' => 'qux')));
	 *
	 * One could access nested properties using dot notation:
	 *
	 *      {{%DOT-NOTATION}}{{foo.bar.baz}}
	 *
	 * Which would render as `qux`.
	 */
	const PRAGMA_DOT_NOTATION      = 'DOT-NOTATION';

	/**
	 * The {{%IMPLICIT-ITERATOR}} pragma allows access to non-associative array data in an
	 * iterable section:
	 *
	 *     $context = array('items' => array('foo', 'bar', 'baz'));
	 *
	 * With this template:
	 *
	 *     {{%IMPLICIT-ITERATOR}}{{#items}}{{.}}{{/items}}
	 *
	 * Would render as `foobarbaz`.
	 *
	 * {{%IMPLICIT-ITERATOR}} accepts an optional 'iterator' argument which allows implicit
	 * iterator tags other than {{.}} ...
	 *
	 *     {{%IMPLICIT-ITERATOR iterator=i}}{{#items}}{{i}}{{/items}}
	 */
	const PRAGMA_IMPLICIT_ITERATOR = 'IMPLICIT-ITERATOR';

	/**
	 * The {{%UNESCAPED}} pragma swaps the meaning of the {{normal}} and {{{unescaped}}}
	 * Mustache tags. That is, once this pragma is activated the {{normal}} tag will not be
	 * escaped while the {{{unescaped}}} tag will be escaped.
	 *
	 * Pragmas apply only to the current template. Partials, even those included after the
	 * {{%UNESCAPED}} call, will need their own pragma declaration.
	 *
	 * This may be useful in non-HTML Mustache situations.
	 */
	const PRAGMA_UNESCAPED    = 'UNESCAPED';

	protected $_tagRegEx;

	protected $_template = '';
	protected $_context  = array();
	protected $_partials = array();
	protected $_pragmas  = array();

	protected $_pragmasImplemented = array(
		self::PRAGMA_DOT_NOTATION,
		self::PRAGMA_IMPLICIT_ITERATOR,
		self::PRAGMA_UNESCAPED
	);

	protected $_localPragmas;

	/**
	 * Mustache class constructor.
	 *
	 * This method accepts a $template string and a $view object. Optionally, pass an associative
	 * array of partials as well.
	 *
	 * @access public
	 * @param string $template (default: null)
	 * @param mixed $view (default: null)
	 * @param array $partials (default: null)
	 * @return void
	 */
	public function __construct($template = null, $view = null, $partials = null) {
		if ($template !== null) $this->_template = $template;
		if ($partials !== null) $this->_partials = $partials;
		if ($view !== null)     $this->_context = array($view);
	}

	/**
	 * Mustache class clone method.
	 *
	 * A cloned Mustache instance should have pragmas, delimeters and root context
	 * reset to default values.
	 *
	 * @access public
	 * @return void
	 */
	public function __clone() {
		$this->_otag = '{{';
		$this->_ctag = '}}';
		$this->_localPragmas = null;

		if ($keys = array_keys($this->_context)) {
			$last = array_pop($keys);
			if ($this->_context[$last] instanceof Mustache) {
				$this->_context[$last] =& $this;
			}
		}
	}

	/**
	 * Render the given template and view object.
	 *
	 * Defaults to the template and view passed to the class constructor unless a new one is provided.
	 * Optionally, pass an associative array of partials as well.
	 *
	 * @access public
	 * @param string $template (default: null)
	 * @param mixed $view (default: null)
	 * @param array $partials (default: null)
	 * @return string Rendered Mustache template.
	 */
	public function render($template = null, $view = null, $partials = null) {
		if ($template === null) $template = $this->_template;
		if ($partials !== null) $this->_partials = $partials;

		if ($view) {
<<<<<<< HEAD
			if ($this->varIsIterable($view)) {
				return $this->_renderIterable($template, $view);
			}
			$this->context = array($view);
		} else if (empty($this->context)) {
			$this->context = array($this);
		} else {
			if ($keys = array_keys($this->context)) {
				$last = array_pop($keys);
				if ($this->varIsIterable($this->context[$last])) {
					return $this->_renderIterable($template, $this->context[$last]);
				}
			}
=======
			$this->_context = array($view);
		} else if (empty($this->_context)) {
			$this->_context = array($this);
>>>>>>> c1cdea7b
		}

		$template = $this->_renderPragmas($template);
		return $this->_renderTemplate($template, $this->_context);
	}

	public function _renderIterable($template, $contexts) {
		$ret = array();
		foreach ($contexts as $context) {
			$local = array($context);
			$ret[] = $this->_render($template, $local);
		}
		return implode("\n", $ret);
	}

	/**
	 * Wrap the render() function for string conversion.
	 *
	 * @access public
	 * @return string
	 */
	public function __toString() {
		// PHP doesn't like exceptions in __toString.
		// catch any exceptions and convert them to strings.
		try {
			$result = $this->render();
			return $result;
		} catch (Exception $e) {
			return "Error rendering mustache: " . $e->getMessage();
		}
	}

	/**
	 * Internal render function, used for recursive calls.
	 *
	 * @access protected
	 * @param string $template
	 * @return string Rendered Mustache template.
	 */
	protected function _renderTemplate($template) {
		$template = $this->_renderSection($template);
		return $this->_renderTags($template);
	}

	/**
	 * Render boolean, enumerable and inverted sections.
	 *
	 * @access protected
	 * @param string $template
	 * @return string
	 */
	protected function _renderSection($template) {
		$otag  = preg_quote($this->_otag, '/');
		$ctag  = preg_quote($this->_ctag, '/');
		$regex = '/' . $otag . '(\\^|\\#)\\s*(.+?)\\s*' . $ctag . '\\s*([\\s\\S]+?)' . $otag . '\\/\\s*\\2\\s*' . $ctag . '\\s*/m';

		$matches = array();
		while (preg_match($regex, $template, $matches, PREG_OFFSET_CAPTURE)) {
			$section  = $matches[0][0];
			$offset   = $matches[0][1];
			$type     = $matches[1][0];
			$tag_name = trim($matches[2][0]);
			$content  = $matches[3][0];

			$replace = '';
			$val = $this->_getVariable($tag_name);
			switch($type) {
				// inverted section
				case '^':
					if (empty($val)) {
						$replace .= $content;
					}
					break;

				// regular section
				case '#':
					if ($this->_varIsIterable($val)) {
						if ($this->_hasPragma(self::PRAGMA_IMPLICIT_ITERATOR)) {
							if ($opt = $this->_getPragmaOptions(self::PRAGMA_IMPLICIT_ITERATOR)) {
								$iterator = $opt['iterator'];
							} else {
								$iterator = '.';
							}
						} else {
							$iterator = false;
						}

						foreach ($val as $local_context) {

							if ($iterator) {
								$iterator_context = array($iterator => $local_context);
								$this->_pushContext($iterator_context);
							} else {
								$this->_pushContext($local_context);
							}
							$replace .= $this->_renderTemplate($content);
							$this->_popContext();
						}
					} else if ($val) {
						if (is_array($val) || is_object($val)) {
							$this->_pushContext($val);
							$replace .= $this->_renderTemplate($content);
							$this->_popContext();
						} else {
							$replace .= $content;
						}
					}
					break;
			}

			$template = substr_replace($template, $replace, $offset, strlen($section));
		}

		return $template;
	}

	/**
	 * Initialize pragmas and remove all pragma tags.
	 *
	 * @access protected
	 * @param string $template
	 * @return string
	 */
	protected function _renderPragmas($template) {
		$this->_localPragmas = $this->_pragmas;

		// no pragmas
		if (strpos($template, $this->_otag . '%') === false) {
			return $template;
		}

		$otag = preg_quote($this->_otag, '/');
		$ctag = preg_quote($this->_ctag, '/');
		$regex = '/' . $otag . '%\\s*([\\w_-]+)((?: [\\w]+=[\\w]+)*)\\s*' . $ctag . '\\n?/';
		return preg_replace_callback($regex, array($this, '_renderPragma'), $template);
	}

	/**
	 * A preg_replace helper to remove {{%PRAGMA}} tags and enable requested pragma.
	 *
	 * @access protected
	 * @param mixed $matches
	 * @return void
	 * @throws MustacheException unknown pragma
	 */
	protected function _renderPragma($matches) {
		$pragma         = $matches[0];
		$pragma_name    = $matches[1];
		$options_string = $matches[2];

		if (!in_array($pragma_name, $this->_pragmasImplemented)) {
			throw new MustacheException('Unknown pragma: ' . $pragma_name, MustacheException::UNKNOWN_PRAGMA);
		}

		$options = array();
		foreach (explode(' ', trim($options_string)) as $o) {
			if ($p = trim($o)) {
				$p = explode('=', trim($p));
				$options[$p[0]] = $p[1];
			}
		}

		if (empty($options)) {
			$this->_localPragmas[$pragma_name] = true;
		} else {
			$this->_localPragmas[$pragma_name] = $options;
		}

		return '';
	}

	/**
	 * Check whether this Mustache has a specific pragma.
	 *
	 * @access protected
	 * @param string $pragma_name
	 * @return bool
	 */
	protected function _hasPragma($pragma_name) {
		if (array_key_exists($pragma_name, $this->_localPragmas) && $this->_localPragmas[$pragma_name]) {
			return true;
		} else {
			return false;
		}
	}

	/**
	 * Return pragma options, if any.
	 *
	 * @access protected
	 * @param string $pragma_name
	 * @return mixed
	 * @throws MustacheException Unknown pragma
	 */
	protected function _getPragmaOptions($pragma_name) {
		if (!$this->_hasPragma($pragma_name)) {
			throw new MustacheException('Unknown pragma: ' . $pragma_name, MustacheException::UNKNOWN_PRAGMA);
		}

		return (is_array($this->_localPragmas[$pragma_name])) ? $this->_localPragmas[$pragma_name] : array();
	}


	/**
	 * Check whether this Mustache instance throws a given exception.
	 *
	 * Expects exceptions to be MustacheException error codes (i.e. class constants).
	 *
	 * @access protected
	 * @param mixed $exception
	 * @return void
	 */
	protected function _throwsException($exception) {
		return (isset($this->_throwsExceptions[$exception]) && $this->_throwsExceptions[$exception]);
	}

	/**
	 * Loop through and render individual Mustache tags.
	 *
	 * @access protected
	 * @param string $template
	 * @return void
	 */
	protected function _renderTags($template) {
		if (strpos($template, $this->_otag) === false) {
			return $template;
		}

		$otag_orig = $this->_otag;
		$ctag_orig = $this->_ctag;

		$otag = preg_quote($this->_otag, '/');
		$ctag = preg_quote($this->_ctag, '/');

		$this->_tagRegEx = '/' . $otag . "([#\^\/=!>\\{&])?(.+?)\\1?" . $ctag . "+/";

		$html = '';
		$matches = array();
		while (preg_match($this->_tagRegEx, $template, $matches, PREG_OFFSET_CAPTURE)) {
			$tag      = $matches[0][0];
			$offset   = $matches[0][1];
			$modifier = $matches[1][0];
			$tag_name = trim($matches[2][0]);

			$html .= substr($template, 0, $offset);
			$html .= $this->_renderTag($modifier, $tag_name);
			$template = substr($template, $offset + strlen($tag));
		}

		$this->_otag = $otag_orig;
		$this->_ctag = $ctag_orig;

		return $html . $template;
	}

	/**
	 * Render the named tag, given the specified modifier.
	 *
	 * Accepted modifiers are `=` (change delimiter), `!` (comment), `>` (partial)
	 * `{` or `&` (don't escape output), or none (render escaped output).
	 *
	 * @access protected
	 * @param string $modifier
	 * @param string $tag_name
	 * @throws MustacheException Unmatched section tag encountered.
	 * @return string
	 */
	protected function _renderTag($modifier, $tag_name) {
		switch ($modifier) {
			case '#':
			case '^':
				if ($this->_throwsException(MustacheException::UNCLOSED_SECTION)) {
					throw new MustacheException('Unclosed section: ' . $tag_name, MustacheException::UNCLOSED_SECTION);
				} else {
					return '';
				}
				break;
			case '/':
				if ($this->_throwsException(MustacheException::UNEXPECTED_CLOSE_SECTION)) {
					throw new MustacheException('Unexpected close section: ' . $tag_name, MustacheException::UNEXPECTED_CLOSE_SECTION);
				} else {
					return '';
				}
				break;
			case '=':
				return $this->_changeDelimiter($tag_name);
				break;
			case '!':
				return $this->_renderComment($tag_name);
				break;
			case '>':
				return $this->_renderPartial($tag_name);
				break;
			case '{':
			case '&':
				if ($this->_hasPragma(self::PRAGMA_UNESCAPED)) {
					return $this->_renderEscaped($tag_name);
				} else {
					return $this->_renderUnescaped($tag_name);
				}
				break;
			case '':
			default:
				if ($this->_hasPragma(self::PRAGMA_UNESCAPED)) {
					return $this->_renderUnescaped($tag_name);
				} else {
					return $this->_renderEscaped($tag_name);
				}
				break;
		}
	}

	/**
	 * Escape and return the requested tag.
	 *
	 * @access protected
	 * @param string $tag_name
	 * @return string
	 */
	protected function _renderEscaped($tag_name) {
		return htmlentities($this->_getVariable($tag_name), null, $this->_charset);
	}

	/**
	 * Render a comment (i.e. return an empty string).
	 *
	 * @access protected
	 * @param string $tag_name
	 * @return string
	 */
	protected function _renderComment($tag_name) {
		return '';
	}

	/**
	 * Return the requested tag unescaped.
	 *
	 * @access protected
	 * @param string $tag_name
	 * @return string
	 */
	protected function _renderUnescaped($tag_name) {
		return $this->_getVariable($tag_name);
	}

	/**
	 * Render the requested partial.
	 *
	 * @access protected
	 * @param string $tag_name
	 * @return string
	 */
	protected function _renderPartial($tag_name) {
		$view = clone($this);
		return $view->render($this->_getPartial($tag_name));
	}

	/**
	 * Change the Mustache tag delimiter. This method also replaces this object's current
	 * tag RegEx with one using the new delimiters.
	 *
	 * @access protected
	 * @param string $tag_name
	 * @return string
	 */
	protected function _changeDelimiter($tag_name) {
		$tags = explode(' ', $tag_name);
		$this->_otag = $tags[0];
		$this->_ctag = $tags[1];

		$otag  = preg_quote($this->_otag, '/');
		$ctag  = preg_quote($this->_ctag, '/');
		$this->_tagRegEx = '/' . $otag . "([#\^\/=!>\\{&])?(.+?)\\1?" . $ctag . "+/";
		return '';
	}

	/**
	 * Push a local context onto the stack.
	 *
	 * @access protected
	 * @param array &$local_context
	 * @return void
	 */
	protected function _pushContext(&$local_context) {
		$new = array();
		$new[] =& $local_context;
		foreach (array_keys($this->_context) as $key) {
			$new[] =& $this->_context[$key];
		}
		$this->_context = $new;
	}


	/**
	 * Remove the latest context from the stack.
	 *
	 * @access protected
	 * @return void
	 */
	protected function _popContext() {
		$new = array();

		$keys = array_keys($this->_context);
		array_shift($keys);
		foreach ($keys as $key) {
			$new[] =& $this->_context[$key];
		}
		$this->_context = $new;
	}

	/**
	 * Get a variable from the context array.
	 *
	 * If the view is an array, returns the value with array key $tag_name.
	 * If the view is an object, this will check for a public member variable
	 * named $tag_name. If none is available, this method will execute and return
	 * any class method named $tag_name. Failing all of the above, this method will
	 * return an empty string.
	 *
	 * @access protected
	 * @param string $tag_name
	 * @throws MustacheException Unknown variable name.
	 * @return string
	 */
	protected function _getVariable($tag_name) {
		if ($this->_hasPragma(self::PRAGMA_DOT_NOTATION) && $tag_name != '.') {
			$chunks = explode('.', $tag_name);
			$first = array_shift($chunks);

			$ret = $this->_findVariableInContext($first, $this->_context);
			while ($next = array_shift($chunks)) {
				// Slice off a chunk of context for dot notation traversal.
				$c = array($ret);
				$ret = $this->_findVariableInContext($next, $c);
			}
			return $ret;
		} else {
			return $this->_findVariableInContext($tag_name, $this->_context);
		}
	}

	/**
	 * Get a variable from the context array. Internal helper used by getVariable() to abstract
	 * variable traversal for dot notation.
	 *
	 * @access protected
	 * @param string $tag_name
	 * @param array $context
	 * @throws MustacheException Unknown variable name.
	 * @return string
	 */
	protected function _findVariableInContext($tag_name, $context) {
		foreach ($context as $view) {
			if (is_object($view)) {
				if (isset($view->$tag_name)) {
					return $view->$tag_name;
				} else if (method_exists($view, $tag_name)) {
					return $view->$tag_name();
				}
			} else if (isset($view[$tag_name])) {
				return $view[$tag_name];
			}
		}

		if ($this->_throwsException(MustacheException::UNKNOWN_VARIABLE)) {
			throw new MustacheException("Unknown variable: " . $tag_name, MustacheException::UNKNOWN_VARIABLE);
		} else {
			return '';
		}
	}

	/**
	 * Retrieve the partial corresponding to the requested tag name.
	 *
	 * Silently fails (i.e. returns '') when the requested partial is not found.
	 *
	 * @access protected
	 * @param string $tag_name
	 * @throws MustacheException Unknown partial name.
	 * @return string
	 */
	protected function _getPartial($tag_name) {
		if (is_array($this->_partials) && isset($this->_partials[$tag_name])) {
			return $this->_partials[$tag_name];
		}

		if ($this->_throwsException(MustacheException::UNKNOWN_PARTIAL)) {
			throw new MustacheException('Unknown partial: ' . $tag_name, MustacheException::UNKNOWN_PARTIAL);
		} else {
			return '';
		}
	}

	/**
	 * Check whether the given $var should be iterated (i.e. in a section context).
	 *
	 * @access protected
	 * @param mixed $var
	 * @return bool
	 */
	protected function _varIsIterable($var) {
		return $var instanceof Traversable || (is_array($var) && !array_diff_key($var, array_keys(array_keys($var))));
	}
}


/**
 * MustacheException class.
 *
 * @extends Exception
 */
class MustacheException extends Exception {

	// An UNKNOWN_VARIABLE exception is thrown when a {{variable}} is not found
	// in the current context.
	const UNKNOWN_VARIABLE         = 0;

	// An UNCLOSED_SECTION exception is thrown when a {{#section}} is not closed.
	const UNCLOSED_SECTION         = 1;

	// An UNEXPECTED_CLOSE_SECTION exception is thrown when {{/section}} appears
	// without a corresponding {{#section}} or {{^section}}.
	const UNEXPECTED_CLOSE_SECTION = 2;

	// An UNKNOWN_PARTIAL exception is thrown whenever a {{>partial}} tag appears
	// with no associated partial.
	const UNKNOWN_PARTIAL          = 3;

	// An UNKNOWN_PRAGMA exception is thrown whenever a {{%PRAGMA}} tag appears
	// which can't be handled by this Mustache instance.
	const UNKNOWN_PRAGMA           = 4;

}<|MERGE_RESOLUTION|>--- conflicted
+++ resolved
@@ -157,36 +157,29 @@
 		if ($partials !== null) $this->_partials = $partials;
 
 		if ($view) {
-<<<<<<< HEAD
-			if ($this->varIsIterable($view)) {
+			if ($this->_varIsIterable($view)) {
 				return $this->_renderIterable($template, $view);
 			}
-			$this->context = array($view);
-		} else if (empty($this->context)) {
-			$this->context = array($this);
-		} else {
-			if ($keys = array_keys($this->context)) {
-				$last = array_pop($keys);
-				if ($this->varIsIterable($this->context[$last])) {
-					return $this->_renderIterable($template, $this->context[$last]);
-				}
-			}
-=======
 			$this->_context = array($view);
 		} else if (empty($this->_context)) {
 			$this->_context = array($this);
->>>>>>> c1cdea7b
+		} else {
+			if ($keys = array_keys($this->_context)) {
+				$last = array_pop($keys);
+				if ($this->_varIsIterable($this->_context[$last])) {
+					return $this->_renderIterable($template, $this->_context[$last]);
+				}
+			}
 		}
 
 		$template = $this->_renderPragmas($template);
-		return $this->_renderTemplate($template, $this->_context);
+		return $this->_renderTemplate($template);
 	}
 
 	public function _renderIterable($template, $contexts) {
 		$ret = array();
 		foreach ($contexts as $context) {
-			$local = array($context);
-			$ret[] = $this->_render($template, $local);
+			$ret[] = $this->render($template, $context);
 		}
 		return implode("\n", $ret);
 	}
