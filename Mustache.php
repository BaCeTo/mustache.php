--- conflicted
+++ resolved
@@ -122,41 +122,29 @@
 
 		$otag  = $this->prepareRegEx($this->otag);
 		$ctag  = $this->prepareRegEx($this->ctag);
-<<<<<<< HEAD
-		$regex = '/' . $otag . '\\#(.+?)' . $ctag . '\\s*([\\s\\S]+?)';
+
+		$regex = '/' . $otag . '(\\^|\\#)(.+?)' . $ctag . '\\s*([\\s\\S]+?)';
 		if ($this->enableElse) {
-			$regex .= '(?:\\s*' . $otag . '\:\\1' . $ctag . '\\s*([\\s\\S]+?)\\s*)?';
-		}
-		$regex .= $otag . '\\/\\1' . $ctag . '\\s*/m';
-=======
-		$regex = '/' . $otag . '(\\^|\\#)(.+?)' . $ctag . '\\s*([\\s\\S]+?)' . $otag . '\\/\\2' . $ctag . '\\s*/m';
->>>>>>> bb4905dd
+			$regex .= '(?:\\s*' . $otag . '\:\\2' . $ctag . '\\s*([\\s\\S]+?)\\s*)?';
+		}
+		$regex .= $otag . '\\/\\2' . $ctag . '\\s*/m';
 
 		$matches = array();
 		while (preg_match($regex, $template, $matches, PREG_OFFSET_CAPTURE)) {
+
 			$section  = $matches[0][0];
 			$offset   = $matches[0][1];
-<<<<<<< HEAD
-			$tag_name = trim($matches[1][0]);
-			$content  = $matches[2][0];
-			$else     = $matches[3][0];
-
-			$replace = '';
-			$val = $this->getVariable($tag_name, $context);
-			if (is_array($val) && !empty($val)) {
-				foreach ($val as $local_context) {
-					$replace .= $this->_render($content, $this->getContext($context, $local_context));
-				}
-			} else if ($val) {
-				$replace .= $content;
-			} else if ($else) {
-				$replace .= $else;
-=======
 			$type     = $matches[1][0];
 			$tag_name = trim($matches[2][0]);
 			$content  = $matches[3][0];
-
+			
+			if ($this->enableElse && isset($matches[4])) {
+				$else_section = $matches[4][0];
+			} else {
+				$else_section = false;
+			}
 			$replace = '';
+
 			$val = $this->getVariable($tag_name, $context);
 			switch($type) {
 				// inverted section
@@ -168,15 +156,16 @@
 
 				// regular section
 				case '#':
-					if (is_array($val)) {
+					if (is_array($val) && !empty($val)) {
 						foreach ($val as $local_context) {
 							$replace .= $this->_render($content, $this->getContext($context, $local_context));
 						}
 					} else if ($val) {
 						$replace .= $content;
+					} else if ($else_section !== false) {
+						$replace .= $else_section;
 					}
 					break;
->>>>>>> bb4905dd
 			}
 
 			$template = substr_replace($template, $replace, $offset, strlen($section));
