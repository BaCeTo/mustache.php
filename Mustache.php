<?php

/**
 * A Mustache implementation in PHP.
 *
 * {@link http://defunkt.github.com/mustache}
 *
 * Mustache is a framework-agnostic logic-less templating language. It enforces separation of view
 * logic from template files. In fact, it is not even possible to embed logic in the template.
 *
 * This is very, very rad.
 *
 * @author Justin Hileman {@link http://justinhileman.com}
 */
class Mustache {

	public $_otag = '{{';
	public $_ctag = '}}';

<<<<<<< HEAD
	// Should this Mustache throw exceptions when it finds unexpected tags?
	protected $throwSectionExceptions  = true;
	protected $throwPartialExceptions  = false;
	protected $throwVariableExceptions = false;
	
	protected $enableElse = true;
=======
	/**
	 * Should this Mustache throw exceptions when it finds unexpected tags?
	 *
	 * @see self::_throwsException()
	 */
	protected $_throwsExceptions = array(
		MustacheException::UNKNOWN_VARIABLE         => false,
		MustacheException::UNCLOSED_SECTION         => true,
		MustacheException::UNEXPECTED_CLOSE_SECTION => true,
		MustacheException::UNKNOWN_PARTIAL          => false,
		MustacheException::UNKNOWN_PRAGMA           => true,
	);
>>>>>>> 11c2b04d

	// Override charset passed to htmlentities() and htmlspecialchars(). Defaults to UTF-8.
	protected $_charset = 'UTF-8';

	const PRAGMA_DOT_NOTATION = 'DOT-NOTATION';

	/**
	 * The {{%UNESCAPED}} pragma swaps the meaning of the {{normal}} and {{{unescaped}}}
	 * Mustache tags. That is, once this pragma is activated the {{normal}} tag will not be
	 * escaped while the {{{unescaped}}} tag will be escaped.
	 *
	 * Pragmas apply only to the current template. Partials, even those included after the
	 * {{%UNESCAPED}} call, will need their own pragma declaration.
	 *
	 * This may be useful in non-HTML Mustache situations.
	 */
	const PRAGMA_UNESCAPED    = 'UNESCAPED';

	protected $_tagRegEx;

	protected $_template = '';
	protected $_context  = array();
	protected $_partials = array();
	protected $_pragmas  = array();

	protected $_pragmasImplemented = array(
		self::PRAGMA_DOT_NOTATION,
		self::PRAGMA_UNESCAPED
	);

	/**
	 * Mustache class constructor.
	 *
	 * This method accepts a $template string and a $view object. Optionally, pass an associative
	 * array of partials as well.
	 *
	 * @access public
	 * @param string $template (default: null)
	 * @param mixed $view (default: null)
	 * @param array $partials (default: null)
	 * @return void
	 */
	public function __construct($template = null, $view = null, $partials = null) {
		if ($template !== null) $this->_template = $template;
		if ($partials !== null) $this->_partials = $partials;
		if ($view !== null)     $this->_context = array($view);
	}

	/**
	 * Render the given template and view object.
	 *
	 * Defaults to the template and view passed to the class constructor unless a new one is provided.
	 * Optionally, pass an associative array of partials as well.
	 *
	 * @access public
	 * @param string $template (default: null)
	 * @param mixed $view (default: null)
	 * @param array $partials (default: null)
	 * @return string Rendered Mustache template.
	 */
	public function render($template = null, $view = null, $partials = null) {
		if ($template === null) $template = $this->_template;
		if ($partials !== null) $this->_partials = $partials;

		if ($view) {
			$this->_context = array($view);
		} else if (empty($this->_context)) {
			$this->_context = array($this);
		}

		$template = $this->_renderPragmas($template, $context);
		return $this->_renderTemplate($template, $this->_context);
	}

	/**
	 * Wrap the render() function for string conversion.
	 *
	 * @access public
	 * @return string
	 */
	public function __toString() {
		// PHP doesn't like exceptions in __toString.
		// catch any exceptions and convert them to strings.
		try {
			$result = $this->render();
			return $result;
		} catch (Exception $e) {
			return "Error rendering mustache: " . $e->getMessage();
		}
	}

	/**
	 * Internal render function, used for recursive calls.
	 *
	 * @access protected
	 * @param string $template
	 * @param array &$context
	 * @return string Rendered Mustache template.
	 */
	protected function _renderTemplate($template, &$context) {
		$template = $this->_renderSection($template, $context);
		return $this->_renderTags($template, $context);
	}

	/**
	 * Render boolean, enumerable and inverted sections.
	 *
	 * @access protected
	 * @param string $template
	 * @param array $context
	 * @return string
	 */
<<<<<<< HEAD
	protected function renderSection($template, &$context) {
		if (strpos($template, $this->otag . '#') === false) {
			return $template;
		}

		$otag  = $this->prepareRegEx($this->otag);
		$ctag  = $this->prepareRegEx($this->ctag);

		$regex = '/' . $otag . '(\\^|\\#)(.+?)' . $ctag . '\\s*([\\s\\S]+?)';
		if ($this->enableElse) {
			$regex .= '(?:\\s*' . $otag . '\:\\2' . $ctag . '\\s*([\\s\\S]+?)\\s*)?';
		}
		$regex .= $otag . '\\/\\2' . $ctag . '\\s*/m';
=======
	protected function _renderSection($template, &$context) {
		$otag  = $this->_prepareRegEx($this->_otag);
		$ctag  = $this->_prepareRegEx($this->_ctag);
		$regex = '/' . $otag . '(\\^|\\#)\\s*(.+?)\\s*' . $ctag . '\\s*([\\s\\S]+?)' . $otag . '\\/\\s*\\2\\s*' . $ctag . '\\s*/m';
>>>>>>> 11c2b04d

		$matches = array();
		while (preg_match($regex, $template, $matches, PREG_OFFSET_CAPTURE)) {

			$section  = $matches[0][0];
			$offset   = $matches[0][1];
			$type     = $matches[1][0];
			$tag_name = trim($matches[2][0]);
			$content  = $matches[3][0];
			
			if ($this->enableElse && isset($matches[4])) {
				$else_section = $matches[4][0];
			} else {
				$else_section = false;
			}
			$replace = '';
<<<<<<< HEAD

			$val = $this->getVariable($tag_name, $context);
=======
			$val = $this->_getVariable($tag_name, $context);
>>>>>>> 11c2b04d
			switch($type) {
				// inverted section
				case '^':
					if (empty($val)) {
						$replace .= $content;
					} else if ($else_section !== false) {
						$replace .= $else_section;
					}
					break;

				// regular section
				case '#':
<<<<<<< HEAD
					if ($this->varIsIterable($val) && !empty($val)) {
=======
					if ($this->_varIsIterable($val)) {
>>>>>>> 11c2b04d
						foreach ($val as $local_context) {
							$c = $this->_getContext($context, $local_context);
							$replace .= $this->_renderTemplate($content, $c);
						}
					} else if ($val) {
						if (is_array($val) || is_object($val)) {
							$c = $this->_getContext($context, $val);
							$replace .= $this->_renderTemplate($content, $c);
						} else {
							$replace .= $content;
						}
					} else if ($else_section !== false) {
						$replace .= $else_section;
					}
					break;
			}

			$template = substr_replace($template, $replace, $offset, strlen($section));
		}

		return $template;
	}

	/**
	 * Initialize pragmas and remove all pragma tags.
	 *
	 * @access protected
	 * @param string $template
	 * @param array &$context
	 * @return string
	 */
	protected function _renderPragmas($template, &$context) {
		// no pragmas
		if (strpos($template, $this->_otag . '%') === false) {
			return $template;
		}

		$otag = $this->_prepareRegEx($this->_otag);
		$ctag = $this->_prepareRegEx($this->_ctag);
		$regex = '/' . $otag . '%\\s*([\\w_-]+)((?: [\\w]+=[\\w]+)*)\\s*' . $ctag . '\\n?/';
		return preg_replace_callback($regex, array($this, '_renderPragma'), $template);
	}

	/**
	 * A preg_replace helper to remove {{%PRAGMA}} tags and enable requested pragma.
	 *
	 * @access protected
	 * @param mixed $matches
	 * @return void
	 * @throws MustacheException unknown pragma
	 */
	protected function _renderPragma($matches) {
		$pragma         = $matches[0];
		$pragma_name    = $matches[1];
		$options_string = $matches[2];

		if (!in_array($pragma_name, $this->_pragmasImplemented)) {
			throw new MustacheException('Unknown pragma: ' . $pragma_name, MustacheException::UNKNOWN_PRAGMA);
		}

		$options = array();
		foreach (explode(' ', trim($options_string)) as $o) {
			if ($p = trim($o)) {
				$p = explode('=', trim($p));
				$options[$p[0]] = $p[1];
			}
		}

		if (empty($options)) {
			$this->_pragmas[$pragma_name] = true;
		} else {
			$this->_pragmas[$pragma_name] = $options;
		}

		return '';
	}

	/**
	 * Check whether this Mustache has a specific pragma.
	 *
	 * @access protected
	 * @param string $pragma_name
	 * @return bool
	 */
	protected function _hasPragma($pragma_name) {
		if (array_key_exists($pragma_name, $this->_pragmas) && $this->_pragmas[$pragma_name]) {
			return true;
		} else {
			return false;
		}
	}

	/**
	 * Return pragma options, if any.
	 *
	 * @access protected
	 * @param string $pragma_name
	 * @return mixed
	 * @throws MustacheException Unknown pragma
	 */
	protected function _getPragmaOptions($pragma_name) {
		if (!$this->_hasPragma()) {
			throw new MustacheException('Unknown pragma: ' . $pragma_name, MustacheException::UNKNOWN_PRAGMA);
		}

		return $this->_pragmas[$pragma_name];
	}


	/**
	 * Check whether this Mustache instance throws a given exception.
	 *
	 * Expects exceptions to be MustacheException error codes (i.e. class constants).
	 *
	 * @access protected
	 * @param mixed $exception
	 * @return void
	 */
	protected function _throwsException($exception) {
		return (isset($this->_throwsExceptions[$exception]) && $this->_throwsExceptions[$exception]);
	}

	/**
	 * Loop through and render individual Mustache tags.
	 *
	 * @access protected
	 * @param string $template
	 * @param array $context
	 * @return void
	 */
	protected function _renderTags($template, &$context) {
		if (strpos($template, $this->_otag) === false) {
			return $template;
		}

		$otag = $this->_prepareRegEx($this->_otag);
		$ctag = $this->_prepareRegEx($this->_ctag);

		$this->_tagRegEx = '/' . $otag . "([#\^\/=!>\\{&])?(.+?)\\1?" . $ctag . "+/";

		$html = '';
		$matches = array();
		while (preg_match($this->_tagRegEx, $template, $matches, PREG_OFFSET_CAPTURE)) {
			$tag      = $matches[0][0];
			$offset   = $matches[0][1];
			$modifier = $matches[1][0];
			$tag_name = trim($matches[2][0]);

			$html .= substr($template, 0, $offset);
			$html .= $this->_renderTag($modifier, $tag_name, $context);
			$template = substr($template, $offset + strlen($tag));
		}

		return $html . $template;
	}

	/**
	 * Render the named tag, given the specified modifier.
	 *
	 * Accepted modifiers are `=` (change delimiter), `!` (comment), `>` (partial)
	 * `{` or `&` (don't escape output), or none (render escaped output).
	 *
	 * @access protected
	 * @param string $modifier
	 * @param string $tag_name
	 * @param array $context
	 * @throws MustacheException Unmatched section tag encountered.
	 * @return string
	 */
	protected function _renderTag($modifier, $tag_name, &$context) {
		switch ($modifier) {
			case '#':
			case '^':
				if ($this->_throwsException(MustacheException::UNCLOSED_SECTION)) {
					throw new MustacheException('Unclosed section: ' . $tag_name, MustacheException::UNCLOSED_SECTION);
				} else {
					return '';
				}
				break;
			case '/':
				if ($this->_throwsException(MustacheException::UNEXPECTED_CLOSE_SECTION)) {
					throw new MustacheException('Unexpected close section: ' . $tag_name, MustacheException::UNEXPECTED_CLOSE_SECTION);
				} else {
					return '';
				}
				break;
			case '=':
				return $this->_changeDelimiter($tag_name, $context);
				break;
			case '!':
				return $this->_renderComment($tag_name, $context);
				break;
			case '>':
				return $this->_renderPartial($tag_name, $context);
				break;
			case '{':
			case '&':
				if ($this->_hasPragma(self::PRAGMA_UNESCAPED)) {
					return $this->_renderEscaped($tag_name, $context);
				} else {
					return $this->_renderUnescaped($tag_name, $context);
				}
				break;
			case '':
			default:
				if ($this->_hasPragma(self::PRAGMA_UNESCAPED)) {
					return $this->_renderUnescaped($tag_name, $context);
				} else {
					return $this->_renderEscaped($tag_name, $context);
				}
				break;
		}
	}

	/**
	 * Escape and return the requested tag.
	 *
	 * @access protected
	 * @param string $tag_name
	 * @param array $context
	 * @return string
	 */
	protected function _renderEscaped($tag_name, &$context) {
		return htmlentities($this->_getVariable($tag_name, $context), null, $this->_charset);
	}

	/**
	 * Render a comment (i.e. return an empty string).
	 *
	 * @access protected
	 * @param string $tag_name
	 * @param array $context
	 * @return string
	 */
	protected function _renderComment($tag_name, &$context) {
		return '';
	}

	/**
	 * Return the requested tag unescaped.
	 *
	 * @access protected
	 * @param string $tag_name
	 * @param array $context
	 * @return string
	 */
	protected function _renderUnescaped($tag_name, &$context) {
		return $this->_getVariable($tag_name, $context);
	}

	/**
	 * Render the requested partial.
	 *
	 * @access protected
	 * @param string $tag_name
	 * @param array $context
	 * @return string
	 */
	protected function _renderPartial($tag_name, &$context) {
		$view = new self($this->_getPartial($tag_name), $this->_flattenContext($context), $this->_partials);
		$view->_otag = $this->_otag;
		$view->_ctag = $this->_ctag;
		return $view->render();
	}

	/**
	 * Change the Mustache tag delimiter. This method also replaces this object's current
	 * tag RegEx with one using the new delimiters.
	 *
	 * @access protected
	 * @param string $tag_name
	 * @param array $context
	 * @return string
	 */
	protected function _changeDelimiter($tag_name, &$context) {
		$tags = explode(' ', $tag_name);
		$this->_otag = $tags[0];
		$this->_ctag = $tags[1];

		$otag  = $this->_prepareRegEx($this->_otag);
		$ctag  = $this->_prepareRegEx($this->_ctag);
		$this->_tagRegEx = '/' . $otag . "([#\^\/=!>\\{&])?(.+?)\\1?" . $ctag . "+/";
		return '';
	}


	/**
	 * Prepare a new context reference array.
	 *
	 * This is used to create context arrays for iterable blocks.
	 *
	 * @access protected
	 * @param array $context
	 * @param array $local_context
	 * @return array
	 */
	protected function _getContext(&$context, &$local_context) {
		$ret = array();
		$ret[] =& $local_context;
		foreach ($context as $view) {
			$ret[] =& $view;
		}
		return $ret;
	}


	/**
	 * Prepare a new (flattened) context.
	 *
	 * This is used to create a view object or array for rendering partials.
	 *
	 * @access protected
	 * @param array &$context
	 * @return array
	 * @throws MustacheException
	 */
	protected function _flattenContext(&$context) {
		$keys = array_keys($context);
		$first = $context[$keys[0]];

		if ($first instanceof Mustache) {
			$ret = clone $first;
			unset($keys[0]);

			foreach ($keys as $name) {
				foreach ($context[$name] as $key => $val) {
					$ret->$key =& $val;
				}
			}
		} else if (is_array($first)) {
			$ret = array();

			foreach ($keys as $name) {
				foreach ($context[$name] as $key => $val) {
					$ret[$key] =& $val;
				}
			}
		} else {
			throw new MustacheException('Unknown root context type.');
		}

		return $ret;
	}

	/**
	 * Get a variable from the context array.
	 *
	 * If the view is an array, returns the value with array key $tag_name.
	 * If the view is an object, this will check for a public member variable
	 * named $tag_name. If none is available, this method will execute and return
	 * any class method named $tag_name. Failing all of the above, this method will
	 * return an empty string.
	 *
	 * @access protected
	 * @param string $tag_name
	 * @param array $context
	 * @throws MustacheException Unknown variable name.
	 * @return string
	 */
	protected function _getVariable($tag_name, &$context) {
		if ($this->_hasPragma(self::PRAGMA_DOT_NOTATION)) {
			$chunks = explode('.', $tag_name);
			$first = array_shift($chunks);

			$ret = $this->_findVariableInContext($first, $context);
			while ($next = array_shift($chunks)) {
				// Slice off a chunk of context for dot notation traversal.
				$c = array($ret);
				$ret = $this->_findVariableInContext($next, $c);
			}
			return $ret;
		} else {
			return $this->_findVariableInContext($tag_name, $context);
		}
	}

	/**
	 * Get a variable from the context array. Internal helper used by getVariable() to abstract
	 * variable traversal for dot notation.
	 *
	 * @access protected
	 * @param string $tag_name
	 * @param array &$context
	 * @throws MustacheException Unknown variable name.
	 * @return string
	 */
	protected function _findVariableInContext($tag_name, &$context) {
		foreach ($context as $view) {
			if (is_object($view)) {
				if (isset($view->$tag_name)) {
					return $view->$tag_name;
				} else if (method_exists($view, $tag_name)) {
					return $view->$tag_name();
				}
			} else if (is_array($view) && isset($view[$tag_name])) {
				return $view[$tag_name];
			}
		}

		if ($this->_throwsException(MustacheException::UNKNOWN_VARIABLE)) {
			throw new MustacheException("Unknown variable: " . $tag_name, MustacheException::UNKNOWN_VARIABLE);
		} else {
			return '';
		}
	}

	/**
	 * Retrieve the partial corresponding to the requested tag name.
	 *
	 * Silently fails (i.e. returns '') when the requested partial is not found.
	 *
	 * @access protected
	 * @param string $tag_name
	 * @throws MustacheException Unknown partial name.
	 * @return string
	 */
	protected function _getPartial($tag_name) {
		if (is_array($this->_partials) && isset($this->_partials[$tag_name])) {
			return $this->_partials[$tag_name];
		}

		if ($this->_throwsException(MustacheException::UNKNOWN_PARTIAL)) {
			throw new MustacheException('Unknown partial: ' . $tag_name, MustacheException::UNKNOWN_PARTIAL);
		} else {
			return '';
		}
	}

	/**
	 * Check whether the given $var should be iterated (i.e. in a section context).
	 *
	 * @access protected
	 * @param mixed $var
	 * @return bool
	 */
	protected function _varIsIterable($var) {
		return is_object($var) || (is_array($var) && !array_diff_key($var, array_keys(array_keys($var))));
	}

	/**
	 * Prepare a string to be used in a regular expression.
	 *
	 * @access protected
	 * @param string $str
	 * @return string
	 */
	protected function _prepareRegEx($str) {
		$replace = array(
			'\\' => '\\\\', '^' => '\^', '.' => '\.', '$' => '\$', '|' => '\|', '(' => '\(',
			')' => '\)', '[' => '\[', ']' => '\]', '*' => '\*', '+' => '\+', '?' => '\?',
			'{' => '\{', '}' => '\}', ',' => '\,'
		);
		return strtr($str, $replace);
	}
}


/**
 * MustacheException class.
 *
 * @extends Exception
 */
class MustacheException extends Exception {

	// An UNKNOWN_VARIABLE exception is thrown when a {{variable}} is not found
	// in the current context.
	const UNKNOWN_VARIABLE         = 0;

	// An UNCLOSED_SECTION exception is thrown when a {{#section}} is not closed.
	const UNCLOSED_SECTION         = 1;

	// An UNEXPECTED_CLOSE_SECTION exception is thrown when {{/section}} appears
	// without a corresponding {{#section}} or {{^section}}.
	const UNEXPECTED_CLOSE_SECTION = 2;

	// An UNKNOWN_PARTIAL exception is thrown whenever a {{>partial}} tag appears
	// with no associated partial.
	const UNKNOWN_PARTIAL          = 3;

	// An UNKNOWN_PRAGMA exception is thrown whenever a {{%PRAGMA}} tag appears
	// which can't be handled by this Mustache instance.
	const UNKNOWN_PRAGMA           = 4;

}<|MERGE_RESOLUTION|>--- conflicted
+++ resolved
@@ -17,14 +17,8 @@
 	public $_otag = '{{';
 	public $_ctag = '}}';
 
-<<<<<<< HEAD
-	// Should this Mustache throw exceptions when it finds unexpected tags?
-	protected $throwSectionExceptions  = true;
-	protected $throwPartialExceptions  = false;
-	protected $throwVariableExceptions = false;
-	
 	protected $enableElse = true;
-=======
+
 	/**
 	 * Should this Mustache throw exceptions when it finds unexpected tags?
 	 *
@@ -37,7 +31,6 @@
 		MustacheException::UNKNOWN_PARTIAL          => false,
 		MustacheException::UNKNOWN_PRAGMA           => true,
 	);
->>>>>>> 11c2b04d
 
 	// Override charset passed to htmlentities() and htmlspecialchars(). Defaults to UTF-8.
 	protected $_charset = 'UTF-8';
@@ -150,26 +143,16 @@
 	 * @param array $context
 	 * @return string
 	 */
-<<<<<<< HEAD
-	protected function renderSection($template, &$context) {
-		if (strpos($template, $this->otag . '#') === false) {
-			return $template;
-		}
-
-		$otag  = $this->prepareRegEx($this->otag);
-		$ctag  = $this->prepareRegEx($this->ctag);
-
-		$regex = '/' . $otag . '(\\^|\\#)(.+?)' . $ctag . '\\s*([\\s\\S]+?)';
-		if ($this->enableElse) {
-			$regex .= '(?:\\s*' . $otag . '\:\\2' . $ctag . '\\s*([\\s\\S]+?)\\s*)?';
-		}
-		$regex .= $otag . '\\/\\2' . $ctag . '\\s*/m';
-=======
+
 	protected function _renderSection($template, &$context) {
 		$otag  = $this->_prepareRegEx($this->_otag);
 		$ctag  = $this->_prepareRegEx($this->_ctag);
-		$regex = '/' . $otag . '(\\^|\\#)\\s*(.+?)\\s*' . $ctag . '\\s*([\\s\\S]+?)' . $otag . '\\/\\s*\\2\\s*' . $ctag . '\\s*/m';
->>>>>>> 11c2b04d
+
+		$regex = '/' . $otag . '(\\^|\\#)\\s*(.+?)\\s*' . $ctag . '\\s*([\\s\\S]+?)';
+		if ($this->enableElse) {
+			$regex .= '(?:\\s*' . $otag . '\:\\s*\\2\\s*' . $ctag . '\\s*([\\s\\S]+?)\\s*)?';
+		}
+		$regex .= $otag . '\\/\\s*\\2\\s*' . $ctag . '\\s*/m';
 
 		$matches = array();
 		while (preg_match($regex, $template, $matches, PREG_OFFSET_CAPTURE)) {
@@ -186,12 +169,8 @@
 				$else_section = false;
 			}
 			$replace = '';
-<<<<<<< HEAD
-
-			$val = $this->getVariable($tag_name, $context);
-=======
 			$val = $this->_getVariable($tag_name, $context);
->>>>>>> 11c2b04d
+
 			switch($type) {
 				// inverted section
 				case '^':
@@ -204,11 +183,7 @@
 
 				// regular section
 				case '#':
-<<<<<<< HEAD
-					if ($this->varIsIterable($val) && !empty($val)) {
-=======
 					if ($this->_varIsIterable($val)) {
->>>>>>> 11c2b04d
 						foreach ($val as $local_context) {
 							$c = $this->_getContext($context, $local_context);
 							$replace .= $this->_renderTemplate($content, $c);
